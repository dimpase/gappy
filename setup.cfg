--- conflicted
+++ resolved
@@ -1,11 +1,7 @@
 [metadata]
 name = gappy-system
 author = E. Madison Bray
-<<<<<<< HEAD
-author_email = embray@lri.fr
-=======
 author_email = erik.m.bray@gmail.com
->>>>>>> 285350ac
 description = Python interface to GAP
 url = https://github.com/embray/gappy
 long_description = file: README.rst, CHANGES.rst
@@ -20,10 +16,6 @@
     License :: OSI Approved :: GNU General Public License v3 or later (GPLv3+)
     Operating System :: POSIX :: Linux
     Programming Language :: Cython
-<<<<<<< HEAD
-=======
-    Programming Language :: Python :: 3.7
->>>>>>> 285350ac
     Programming Language :: Python :: 3.8
     Programming Language :: Python :: 3.9
     Programming Language :: Python :: 3.10
@@ -34,11 +26,7 @@
 [options]
 # We set packages to find: to automatically find all sub-packages
 packages = find:
-<<<<<<< HEAD
 python_requires = >=3.8
-=======
-python_requires = >=3.7
->>>>>>> 285350ac
 setup_requires = setuptools_scm
 install_requires =
     cysignals
